--- conflicted
+++ resolved
@@ -3,14 +3,13 @@
 import (
 	"fmt"
 	"net/url"
+	"os"
+	"path/filepath"
+	"runtime"
 	"testing"
 
-<<<<<<< HEAD
-	. "gopkg.in/check.v1"
-=======
 	"github.com/go-git/go-git/v5/plumbing/protocol/packp/capability"
 	"github.com/stretchr/testify/suite"
->>>>>>> b28e285a
 )
 
 func TestSuiteCommon(t *testing.T) {
@@ -47,13 +46,8 @@
 	s.Equal("ssh://git:pass@github.com/user/repository.git?foo#bar", e.String())
 
 	e, err = NewEndpoint("git://github.com:9418/user/repository.git?foo#bar")
-<<<<<<< HEAD
-	c.Assert(err, IsNil)
-	c.Assert(e.String(), Equals, "git://github.com/user/repository.git?foo#bar")
-=======
 	s.Nil(err)
 	s.Equal("git://github.com/user/repository.git?foo#bar", e.String())
->>>>>>> b28e285a
 }
 
 func (s *SuiteCommon) TestNewEndpointSSH() {
@@ -128,42 +122,6 @@
 	s.Equal("ssh://git@github.com:8080/9999/user/repository.git", e.String())
 }
 
-<<<<<<< HEAD
-func (s *SuiteCommon) TestNewEndpointFileAbs(c *C) {
-	e, err := NewEndpoint("/foo.git")
-	c.Assert(err, IsNil)
-	c.Assert(e.Protocol, Equals, "file")
-	c.Assert(e.User, Equals, "")
-	c.Assert(e.Password, Equals, "")
-	c.Assert(e.Host, Equals, "")
-	c.Assert(e.Port, Equals, 0)
-	c.Assert(e.Path, Equals, "/foo.git")
-	c.Assert(e.String(), Equals, "file:///foo.git")
-}
-
-func (s *SuiteCommon) TestNewEndpointFileRel(c *C) {
-	e, err := NewEndpoint("foo.git")
-	c.Assert(err, IsNil)
-	c.Assert(e.Protocol, Equals, "file")
-	c.Assert(e.User, Equals, "")
-	c.Assert(e.Password, Equals, "")
-	c.Assert(e.Host, Equals, "")
-	c.Assert(e.Port, Equals, 0)
-	c.Assert(e.Path, Equals, "foo.git")
-	c.Assert(e.String(), Equals, "file://foo.git")
-}
-
-func (s *SuiteCommon) TestNewEndpointFileWindows(c *C) {
-	e, err := NewEndpoint("C:\\foo.git")
-	c.Assert(err, IsNil)
-	c.Assert(e.Protocol, Equals, "file")
-	c.Assert(e.User, Equals, "")
-	c.Assert(e.Password, Equals, "")
-	c.Assert(e.Host, Equals, "")
-	c.Assert(e.Port, Equals, 0)
-	c.Assert(e.Path, Equals, "C:\\foo.git")
-	c.Assert(e.String(), Equals, "file://C:\\foo.git")
-=======
 func (s *SuiteCommon) TestNewEndpointFileAbs() {
 	var err error
 	abs := "/foo.git"
@@ -218,7 +176,6 @@
 	s.Equal(0, e.Port)
 	s.Equal(abs, e.Path)
 	s.Equal("file://"+abs, e.String())
->>>>>>> b28e285a
 }
 
 func (s *SuiteCommon) TestNewEndpointFileURL() {
@@ -257,18 +214,6 @@
 	s.Nil(e)
 }
 
-<<<<<<< HEAD
-func (s *SuiteCommon) TestNewEndpointIPv6(c *C) {
-	// see issue https://github.com/go-git/go-git/issues/740
-	//
-	//	IPv6 host names are not being properly handled, which results in unhelpful
-	//	error messages depending on the format used.
-	//
-	e, err := NewEndpoint("http://[::1]:8080/foo.git")
-	c.Assert(err, IsNil)
-	c.Assert(e.Host, Equals, "[::1]")
-	c.Assert(e.String(), Equals, "http://[::1]:8080/foo.git")
-=======
 func (s *SuiteCommon) TestFilterUnsupportedCapabilities() {
 	l := capability.NewList()
 	l.Set(capability.MultiACK)
@@ -283,17 +228,4 @@
 	s.Nil(err)
 	s.Equal("[::1]", e.Host)
 	s.Equal("http://[::1]:8080/foo.git", e.String())
-}
-
-func FuzzNewEndpoint(f *testing.F) {
-	f.Add("http://127.0.0.1:8080/foo.git")
-	f.Add("http://[::1]:8080/foo.git")
-	f.Add("file:///foo.git")
-	f.Add("ssh://git@github.com/user/repository.git")
-	f.Add("git@github.com:user/repository.git")
-
-	f.Fuzz(func(t *testing.T, input string) {
-		NewEndpoint(input)
-	})
->>>>>>> b28e285a
 }