package git

import (
	"errors"
	"fmt"
	"os"

	"gopkg.in/src-d/go-git.v4/config"
	"gopkg.in/src-d/go-git.v4/plumbing"
	"gopkg.in/src-d/go-git.v4/plumbing/object"
	"gopkg.in/src-d/go-git.v4/plumbing/storer"
	"gopkg.in/src-d/go-git.v4/storage/filesystem"

	"srcd.works/go-billy.v1"
	osfs "srcd.works/go-billy.v1/os"
)

var (
	ErrObjectNotFound          = errors.New("object not found")
	ErrInvalidReference        = errors.New("invalid reference, should be a tag or a branch")
	ErrRepositoryNotExists     = errors.New("repository not exists")
	ErrRepositoryAlreadyExists = errors.New("repository already exists")
	ErrRemoteNotFound          = errors.New("remote not found")
	ErrRemoteExists            = errors.New("remote already exists")
	ErrWorktreeNotProvided     = errors.New("worktree should be provided")
	ErrIsBareRepository        = errors.New("worktree not available in a bare repository")
)

// Repository giturl string, auth common.AuthMethod repository struct
type Repository struct {
<<<<<<< HEAD
	r  map[string]*Remote
	s  Storer
	wt billy.Filesystem

	// Progress is where the human readable information sent by the server is
	// stored, if nil nothing is stored and the capability (if supported)
	// no-progress, is sent to the server to avoid send this information
	Progress sideband.Progress
=======
	r map[string]*Remote
	s Storer
>>>>>>> a48bc6e1
}

// Init creates an empty git repository, based on the given Storer and worktree.
// The worktree Filesystem is optional, if nil a bare repository is created. If
// the given storer is not empty ErrRepositoryAlreadyExists is returned
func Init(s Storer, worktree billy.Filesystem) (*Repository, error) {
	r := newRepository(s, worktree)
	_, err := r.Reference(plumbing.HEAD, false)
	switch err {
	case plumbing.ErrReferenceNotFound:
	case nil:
		return nil, ErrRepositoryAlreadyExists
	default:
		return nil, err
	}

	h := plumbing.NewSymbolicReference(plumbing.HEAD, plumbing.Master)
	if err := s.SetReference(h); err != nil {
		return nil, err
	}

	if worktree == nil {
		r.setIsBare(true)
	}

	return r, nil
}

// Open opens a git repository using the given Storer and worktree filesystem,
// if the given storer is complete empty ErrRepositoryNotExists is returned.
// The worktree can be nil when the repository being opened is bare, if the
// repository is a normal one (not bare) and worktree is nil the err
// ErrWorktreeNotProvided is returned
func Open(s Storer, worktree billy.Filesystem) (*Repository, error) {
	_, err := s.Reference(plumbing.HEAD)
	if err == plumbing.ErrReferenceNotFound {
		return nil, ErrRepositoryNotExists
	}

	if err != nil {
		return nil, err
	}

	cfg, err := s.Config()
	if err != nil {
		return nil, err
	}

	if !cfg.Core.IsBare && worktree == nil {
		return nil, ErrWorktreeNotProvided
	}

	return newRepository(s, worktree), nil
}

// Clone a repository into the given Storer and worktree Filesystem with the
// given options, if worktree is nil a bare repository is created. If the given
// storer is not empty ErrRepositoryAlreadyExists is returned
func Clone(s Storer, worktree billy.Filesystem, o *CloneOptions) (*Repository, error) {
	r, err := Init(s, worktree)
	if err != nil {
		return nil, err
	}

	return r, r.clone(o)
}

// PlainInit create an empty git repository at the given path. isBare defines
// if the repository will have worktree (non-bare) or not (bare), if the path
// is not empty ErrRepositoryAlreadyExists is returned
func PlainInit(path string, isBare bool) (*Repository, error) {
	var wt, dot billy.Filesystem

	if isBare {
		dot = osfs.New(path)
	} else {
		wt = osfs.New(path)
		dot = wt.Dir(".git")
	}

	s, err := filesystem.NewStorage(dot)
	if err != nil {
		return nil, err
	}

	return Init(s, wt)
}

// PlainOpen opens a git repository from the given path. It detects is the
// repository is bare or a normal one. If the path doesn't contain a valid
// repository ErrRepositoryNotExists is returned
func PlainOpen(path string) (*Repository, error) {
	var wt, dot billy.Filesystem

	fs := osfs.New(path)
	if _, err := fs.Stat(".git"); err != nil {
		if !os.IsNotExist(err) {
			return nil, err
		}

		dot = fs
	} else {
		wt = fs
		dot = fs.Dir(".git")
	}

	s, err := filesystem.NewStorage(dot)
	if err != nil {
		return nil, err
	}

	return Open(s, wt)
}

// PlainClone a repository into the path with the given options, isBare defines
// if the new repository will be bare or normal. If the path is not empty
// ErrRepositoryAlreadyExists is returned
func PlainClone(path string, isBare bool, o *CloneOptions) (*Repository, error) {
	r, err := PlainInit(path, isBare)
	if err != nil {
		return nil, err
	}

	return r, r.clone(o)
}

func newRepository(s Storer, worktree billy.Filesystem) *Repository {
	return &Repository{
		s:  s,
		wt: worktree,
		r:  make(map[string]*Remote, 0),
	}
}

// Config return the repository config
func (r *Repository) Config() (*config.Config, error) {
	return r.s.Config()
}

// Remote return a remote if exists
func (r *Repository) Remote(name string) (*Remote, error) {
	cfg, err := r.s.Config()
	if err != nil {
		return nil, err
	}

	c, ok := cfg.Remotes[name]
	if !ok {
		return nil, ErrRemoteNotFound
	}

	return newRemote(r.s, c), nil
}

// Remotes return all the remotes
func (r *Repository) Remotes() ([]*Remote, error) {
	cfg, err := r.s.Config()
	if err != nil {
		return nil, err
	}

	remotes := make([]*Remote, len(cfg.Remotes))

	var i int
	for _, c := range cfg.Remotes {
		remotes[i] = newRemote(r.s, c)
		i++
	}

	return remotes, nil
}

// CreateRemote creates a new remote
func (r *Repository) CreateRemote(c *config.RemoteConfig) (*Remote, error) {
	if err := c.Validate(); err != nil {
		return nil, err
	}

	remote := newRemote(r.s, c)

	cfg, err := r.s.Config()
	if err != nil {
		return nil, err
	}

	if _, ok := cfg.Remotes[c.Name]; ok {
		return nil, ErrRemoteExists
	}

	cfg.Remotes[c.Name] = c
	return remote, r.s.SetConfig(cfg)
}

// DeleteRemote delete a remote from the repository and delete the config
func (r *Repository) DeleteRemote(name string) error {
	cfg, err := r.s.Config()
	if err != nil {
		return err
	}

	if _, ok := cfg.Remotes[name]; !ok {
		return ErrRemoteNotFound
	}

	delete(cfg.Remotes, name)
	return r.s.SetConfig(cfg)
}

// Clone clones a remote repository
func (r *Repository) clone(o *CloneOptions) error {
	if err := o.Validate(); err != nil {
		return err
	}

	// marks the repository as bare in the config, until we have Worktree, all
	// the repository are bare
	if err := r.setIsBare(true); err != nil {
		return err
	}

	c := &config.RemoteConfig{
		Name: o.RemoteName,
		URL:  o.URL,
	}

	remote, err := r.CreateRemote(c)
	if err != nil {
		return err
	}

	remoteRefs, err := remote.fetch(&FetchOptions{
		RefSpecs: r.cloneRefSpec(o, c),
		Depth:    o.Depth,
		Auth:     o.Auth,
		Progress: o.Progress,
	})
	if err != nil {
		return err
	}

	head, err := storer.ResolveReference(remoteRefs, o.ReferenceName)
	if err != nil {
		return err
	}

	if _, err := r.updateReferences(c.Fetch, o.ReferenceName, head); err != nil {
		return err
	}

	if err := r.updateWorktree(); err != nil {
		return err
	}

	return r.updateRemoteConfig(remote, o, c, head)
}

func (r *Repository) cloneRefSpec(o *CloneOptions,
	c *config.RemoteConfig) []config.RefSpec {

	if !o.SingleBranch {
		return c.Fetch
	}

	var rs string

	if o.ReferenceName == plumbing.HEAD {
		rs = fmt.Sprintf(refspecSingleBranchHEAD, c.Name)
	} else {
		rs = fmt.Sprintf(refspecSingleBranch,
			o.ReferenceName.Short(), c.Name)
	}

	return []config.RefSpec{config.RefSpec(rs)}
}

func (r *Repository) setIsBare(isBare bool) error {
	cfg, err := r.s.Config()
	if err != nil {
		return err
	}

	cfg.Core.IsBare = isBare
	return r.s.SetConfig(cfg)
}

const (
	refspecSingleBranch     = "+refs/heads/%s:refs/remotes/%s/%[1]s"
	refspecSingleBranchHEAD = "+HEAD:refs/remotes/%s/HEAD"
)

func (r *Repository) updateRemoteConfig(remote *Remote, o *CloneOptions,
	c *config.RemoteConfig, head *plumbing.Reference) error {

	if !o.SingleBranch {
		return nil
	}

	c.Fetch = []config.RefSpec{config.RefSpec(fmt.Sprintf(
		refspecSingleBranch, head.Name().Short(), c.Name,
	))}

	cfg, err := r.s.Config()
	if err != nil {
		return err
	}

	cfg.Remotes[c.Name] = c
	return r.s.SetConfig(cfg)
}

func (r *Repository) updateReferences(spec []config.RefSpec,
	headName plumbing.ReferenceName, resolvedHead *plumbing.Reference) (updated bool, err error) {

	if !resolvedHead.IsBranch() {
		// Detached HEAD mode
		head := plumbing.NewHashReference(plumbing.HEAD, resolvedHead.Hash())
		return updateReferenceStorerIfNeeded(r.s, head)
	}

	refs := []*plumbing.Reference{
		// Create local reference for the resolved head
		resolvedHead,
		// Create local symbolic HEAD
		plumbing.NewSymbolicReference(plumbing.HEAD, resolvedHead.Name()),
	}

	refs = append(refs, r.calculateRemoteHeadReference(spec, resolvedHead)...)

	for _, ref := range refs {
		u, err := updateReferenceStorerIfNeeded(r.s, ref)
		if err != nil {
			return updated, err
		}

		if u {
			updated = true
		}
	}

	return
}

func (r *Repository) calculateRemoteHeadReference(spec []config.RefSpec,
	resolvedHead *plumbing.Reference) []*plumbing.Reference {

	var refs []*plumbing.Reference

	// Create resolved HEAD reference with remote prefix if it does not
	// exist. This is needed when using single branch and HEAD.
	for _, rs := range spec {
		name := resolvedHead.Name()
		if !rs.Match(name) {
			continue
		}

		name = rs.Dst(name)
		_, err := r.s.Reference(name)
		if err == plumbing.ErrReferenceNotFound {
			refs = append(refs, plumbing.NewHashReference(name, resolvedHead.Hash()))
		}
	}

	return refs
}

func updateReferenceStorerIfNeeded(
	s storer.ReferenceStorer, r *plumbing.Reference) (updated bool, err error) {

	p, err := s.Reference(r.Name())
	if err != nil && err != plumbing.ErrReferenceNotFound {
		return false, err
	}

	// we use the string method to compare references, is the easiest way
	if err == plumbing.ErrReferenceNotFound || r.String() != p.String() {
		if err := s.SetReference(r); err != nil {
			return false, err
		}

		return true, nil
	}

	return false, nil
}

// Pull incorporates changes from a remote repository into the current branch.
// Returns nil if the operation is successful, NoErrAlreadyUpToDate if there are
// no changes to be fetched, or an error.
func (r *Repository) Pull(o *PullOptions) error {
	if err := o.Validate(); err != nil {
		return err
	}

	remote, err := r.Remote(o.RemoteName)
	if err != nil {
		return err
	}

	remoteRefs, err := remote.fetch(&FetchOptions{
		Depth:    o.Depth,
		Auth:     o.Auth,
		Progress: o.Progress,
	})

	updated := true
	if err == NoErrAlreadyUpToDate {
		updated = false
	} else if err != nil {
		return err
	}

	head, err := storer.ResolveReference(remoteRefs, o.ReferenceName)
	if err != nil {
		return err
	}

	refsUpdated, err := r.updateReferences(remote.c.Fetch, o.ReferenceName, head)
	if err != nil {
		return err
	}

	if refsUpdated {
		updated = refsUpdated
	}

	if !updated {
		return NoErrAlreadyUpToDate
	}

	return r.updateWorktree()
}

func (r *Repository) updateWorktree() error {
	if r.wt == nil {
		return nil
	}

	w, err := r.Worktree()
	if err != nil {
		return err
	}

	h, err := r.Head()
	if err != nil {
		return err
	}

	return w.Checkout(h.Hash())
}

// Fetch fetches changes from a remote repository.
// Returns nil if the operation is successful, NoErrAlreadyUpToDate if there are
// no changes to be fetched, or an error.
func (r *Repository) Fetch(o *FetchOptions) error {
	if err := o.Validate(); err != nil {
		return err
	}

	remote, err := r.Remote(o.RemoteName)
	if err != nil {
		return err
	}

	return remote.Fetch(o)
}

// Push pushes changes to a remote.
func (r *Repository) Push(o *PushOptions) error {
	if err := o.Validate(); err != nil {
		return err
	}

	remote, err := r.Remote(o.RemoteName)
	if err != nil {
		return err
	}

	return remote.Push(o)
}

// Commit return the commit with the given hash
func (r *Repository) Commit(h plumbing.Hash) (*object.Commit, error) {
	return object.GetCommit(r.s, h)
}

// Commits decode the objects into commits
func (r *Repository) Commits() (*object.CommitIter, error) {
	iter, err := r.s.IterEncodedObjects(plumbing.CommitObject)
	if err != nil {
		return nil, err
	}

	return object.NewCommitIter(r.s, iter), nil
}

// Tree return the tree with the given hash
func (r *Repository) Tree(h plumbing.Hash) (*object.Tree, error) {
	return object.GetTree(r.s, h)
}

// Trees decodes the objects into trees
func (r *Repository) Trees() (*object.TreeIter, error) {
	iter, err := r.s.IterEncodedObjects(plumbing.TreeObject)
	if err != nil {
		return nil, err
	}

	return object.NewTreeIter(r.s, iter), nil
}

// Blob returns the blob with the given hash
func (r *Repository) Blob(h plumbing.Hash) (*object.Blob, error) {
	return object.GetBlob(r.s, h)
}

// Blobs decodes the objects into blobs
func (r *Repository) Blobs() (*object.BlobIter, error) {
	iter, err := r.s.IterEncodedObjects(plumbing.BlobObject)
	if err != nil {
		return nil, err
	}

	return object.NewBlobIter(r.s, iter), nil
}

// Tag returns a tag with the given hash.
func (r *Repository) Tag(h plumbing.Hash) (*object.Tag, error) {
	return object.GetTag(r.s, h)
}

// Tags returns a object.TagIter that can step through all of the annotated tags
// in the repository.
func (r *Repository) Tags() (*object.TagIter, error) {
	iter, err := r.s.IterEncodedObjects(plumbing.TagObject)
	if err != nil {
		return nil, err
	}

	return object.NewTagIter(r.s, iter), nil
}

// Object returns an object with the given hash.
func (r *Repository) Object(t plumbing.ObjectType, h plumbing.Hash) (object.Object, error) {
	obj, err := r.s.EncodedObject(t, h)
	if err != nil {
		if err == plumbing.ErrObjectNotFound {
			return nil, ErrObjectNotFound
		}

		return nil, err
	}

	return object.DecodeObject(r.s, obj)
}

// Objects returns an object.ObjectIter that can step through all of the annotated tags
// in the repository.
func (r *Repository) Objects() (*object.ObjectIter, error) {
	iter, err := r.s.IterEncodedObjects(plumbing.AnyObject)
	if err != nil {
		return nil, err
	}

	return object.NewObjectIter(r.s, iter), nil
}

// Head returns the reference where HEAD is pointing to.
func (r *Repository) Head() (*plumbing.Reference, error) {
	return storer.ResolveReference(r.s, plumbing.HEAD)
}

// Reference returns the reference for a given reference name. If resolved is
// true, any symbolic reference will be resolved.
func (r *Repository) Reference(name plumbing.ReferenceName, resolved bool) (
	*plumbing.Reference, error) {

	if resolved {
		return storer.ResolveReference(r.s, name)
	}

	return r.s.Reference(name)
}

// References returns a ReferenceIter for all references.
func (r *Repository) References() (storer.ReferenceIter, error) {
	return r.s.IterReferences()
}

// Worktree returns a worktree based on the given fs, if nil the default
// worktree will be used.
func (r *Repository) Worktree() (*Worktree, error) {
	if r.wt == nil {
		return nil, ErrIsBareRepository
	}

	return &Worktree{r: r, fs: r.wt}, nil
}<|MERGE_RESOLUTION|>--- conflicted
+++ resolved
@@ -28,19 +28,9 @@
 
 // Repository giturl string, auth common.AuthMethod repository struct
 type Repository struct {
-<<<<<<< HEAD
 	r  map[string]*Remote
 	s  Storer
 	wt billy.Filesystem
-
-	// Progress is where the human readable information sent by the server is
-	// stored, if nil nothing is stored and the capability (if supported)
-	// no-progress, is sent to the server to avoid send this information
-	Progress sideband.Progress
-=======
-	r map[string]*Remote
-	s Storer
->>>>>>> a48bc6e1
 }
 
 // Init creates an empty git repository, based on the given Storer and worktree.
